--- conflicted
+++ resolved
@@ -174,17 +174,10 @@
 
 ## **Backends**
 
-<<<<<<< HEAD
-| Name                                                                | Description                             | Related Repos                                                                                                |
-| ------------------------------------------------------------------- | --------------------------------------- | ------------------------------------------------------------------------------------------------------------ |
-| [`emp-wasm-backend`](https://github.com/voltrevo/emp-wasm-backend/) | Secure 2PC using authenticated garbling | [`emp-wasm`](https://github.com/voltrevo/emp-wasm), [`emp-ag2pc`](https://github.com/emp-toolkit/emp-ag2pc/) |
-| [`mpz-ts`](https://github.com/voltrevo/mpz-ts)                      | Semi-honest 2PC                         | [`mpz`](https://github.com/privacy-scaling-explorations/mpz)                                                 |
-=======
-| Name | Description | Related Repos |
-| ---- | ----------- | ------------- |
+| Name                                                                | Description                             | Related Repos                                                                                                                                                          |
+| ------------------------------------------------------------------- | --------------------------------------- | ---------------------------------------------------------------------------------------------------------------------------------------------------------------------- |
 | [`emp-wasm-backend`](https://github.com/voltrevo/emp-wasm-backend/) | Secure MPC using authenticated garbling | [`emp-wasm`](https://github.com/voltrevo/emp-wasm), [`emp-ag2pc`](https://github.com/emp-toolkit/emp-ag2pc/), [`emp-agmpc`](https://github.com/emp-toolkit/emp-agmpc/) |
-| [`mpz-ts`](https://github.com/voltrevo/mpz-ts) | Semi-honest 2PC | [`mpz`](https://github.com/privacy-scaling-explorations/mpz) |
->>>>>>> c359fcf6
+| [`mpz-ts`](https://github.com/voltrevo/mpz-ts)                      | Semi-honest 2PC                         | [`mpz`](https://github.com/privacy-scaling-explorations/mpz)                                                                                                           |
 
 ## Example Projects
 
